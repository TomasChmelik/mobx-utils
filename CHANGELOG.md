--- conflicted
+++ resolved
@@ -1,12 +1,7 @@
-<<<<<<< HEAD
 # 5.0.1
 
 * Add `sideEffects: false` field in package.json to enable maximal tree shaking for webpack.
-=======
-# next
-
 * Fixed #134, prevent primitive key id collisions in createTransformer
->>>>>>> 3d7a55c2
 
 # 5.0.0
 
